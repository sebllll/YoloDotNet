--- conflicted
+++ resolved
@@ -8,10 +8,6 @@
 
 	<ItemGroup>
 		<PackageReference Include="BenchmarkDotNet" Version="0.13.12" />
-<<<<<<< HEAD
-		<PackageReference Include="Microsoft.ML.OnnxRuntime.DirectML" Version="1.19.2" />
-=======
->>>>>>> 37f41f16
 	</ItemGroup>
 
 	<ItemGroup>
