﻿<Project Sdk="Microsoft.NET.Sdk">

<<<<<<< HEAD
	<PropertyGroup>
		<TargetFramework>net8.0</TargetFramework>
	</PropertyGroup>
=======
  <PropertyGroup>
    <TargetFramework>net8.0</TargetFramework>
    <Platforms>AnyCPU;ARM64;x64</Platforms>
  </PropertyGroup>
>>>>>>> 7504ad74

	<ItemGroup>
		<ProjectReference Include="..\..\YoloDotNet\YoloDotNet.csproj" />
	</ItemGroup>

	<!-- Test images -->
	<ItemGroup>
		<Content Include="..\assets\Media\hummingbird.jpg" Link="Assets\Media\hummingbird.jpg">
			<CopyToOutputDirectory>PreserveNewest</CopyToOutputDirectory>
		</Content>
		<Content Include="..\assets\Media\island.jpg" Link="Assets\Media\island.jpg">
			<CopyToOutputDirectory>PreserveNewest</CopyToOutputDirectory>
		</Content>
		<Content Include="..\assets\Media\media-urls.txt" Link="Assets\Media\media-urls.txt">
			<CopyToOutputDirectory>PreserveNewest</CopyToOutputDirectory>
		</Content>
		<Content Include="..\assets\Media\people.jpg" Link="Assets\Media\people.jpg">
			<CopyToOutputDirectory>PreserveNewest</CopyToOutputDirectory>
		</Content>
		<Content Include="..\assets\Media\street.jpg" Link="Assets\Media\street.jpg">
			<CopyToOutputDirectory>PreserveNewest</CopyToOutputDirectory>
		</Content>
		<Content Include="..\assets\Media\street640x640.jpg" Link="Assets\Media\street640x640.jpg">
			<CopyToOutputDirectory>PreserveNewest</CopyToOutputDirectory>
		</Content>
		<Content Include="..\assets\Media\walking.mp4" Link="Assets\Media\walking.mp4">
			<CopyToOutputDirectory>PreserveNewest</CopyToOutputDirectory>
		</Content>
		<Content Include="..\assets\Media\crosswalk.jpg" Link="Assets\Media\crosswalk.jpg">
			<CopyToOutputDirectory>PreserveNewest</CopyToOutputDirectory>
		</Content>
	</ItemGroup>

	<!-- Models -->
	<ItemGroup>
		<None Include="..\assets\Models\yolov5su.onnx" Link="Assets\Models\yolov5su.onnx">
			<CopyToOutputDirectory>PreserveNewest</CopyToOutputDirectory>
		</None>
		<None Include="..\assets\Models\yolov8s-cls.onnx" Link="Assets\Models\yolov8s-cls.onnx">
			<CopyToOutputDirectory>PreserveNewest</CopyToOutputDirectory>
		</None>
		<None Include="..\assets\Models\yolov8s-obb.onnx" Link="Assets\Models\yolov8s-obb.onnx">
			<CopyToOutputDirectory>PreserveNewest</CopyToOutputDirectory>
		</None>
		<None Include="..\assets\Models\yolov8s-pose.onnx" Link="Assets\Models\yolov8s-pose.onnx">
			<CopyToOutputDirectory>PreserveNewest</CopyToOutputDirectory>
		</None>
		<None Include="..\assets\Models\yolov8s-seg.onnx" Link="Assets\Models\yolov8s-seg.onnx">
			<CopyToOutputDirectory>PreserveNewest</CopyToOutputDirectory>
		</None>
		<None Include="..\assets\Models\yolov8s.onnx" Link="Assets\Models\yolov8s.onnx">
			<CopyToOutputDirectory>PreserveNewest</CopyToOutputDirectory>
		</None>
		
		<None Include="..\assets\Models\yolov9s.onnx" Link="Assets\Models\yolov9s.onnx">
			<CopyToOutputDirectory>PreserveNewest</CopyToOutputDirectory>
		</None>
		
		<None Include="..\assets\Models\yolov10s.onnx" Link="Assets\Models\yolov10s.onnx">
			<CopyToOutputDirectory>PreserveNewest</CopyToOutputDirectory>
		</None>

		<None Include="..\assets\Models\yolov11s.onnx" Link="Assets\Models\yolov11s.onnx">
			<CopyToOutputDirectory>PreserveNewest</CopyToOutputDirectory>
		</None>
		<None Include="..\assets\Models\yolov11s-cls.onnx" Link="Assets\Models\yolov11s-cls.onnx">
			<CopyToOutputDirectory>PreserveNewest</CopyToOutputDirectory>
		</None>
		<None Include="..\assets\Models\yolov11s-obb.onnx" Link="Assets\Models\yolov11s-obb.onnx">
			<CopyToOutputDirectory>PreserveNewest</CopyToOutputDirectory>
		</None>
		<None Include="..\assets\Models\yolov11s-pose.onnx" Link="Assets\Models\yolov11s-pose.onnx">
			<CopyToOutputDirectory>PreserveNewest</CopyToOutputDirectory>
		</None>
		<None Include="..\assets\Models\yolov11s-seg.onnx" Link="Assets\Models\yolov11s-seg.onnx">
			<CopyToOutputDirectory>PreserveNewest</CopyToOutputDirectory>
		</None>
	
		<None Include="..\assets\Models\yolov12s.onnx" Link="Assets\Models\yolov12s.onnx">
			<CopyToOutputDirectory>PreserveNewest</CopyToOutputDirectory>
		</None>
	</ItemGroup>
	
	<!-- TensorRT INT8 calibration cache -->
	<ItemGroup>
		<Content Include="..\assets\Cache\yolov5su.cache" Link="Assets\Cache\yolov5su.cache">
			<CopyToOutputDirectory>PreserveNewest</CopyToOutputDirectory>
		</Content>
		<None Include="..\assets\Cache\yolov8s.cache" Link="Assets\Cache\yolov8s.cache">
			<CopyToOutputDirectory>PreserveNewest</CopyToOutputDirectory>
		</None>
		<Content Include="..\assets\Cache\yolov8s.cache" Link="Assets\Cache\yolov8s.cache">
			<CopyToOutputDirectory>PreserveNewest</CopyToOutputDirectory>
		</Content>
		<Content Include="..\assets\Cache\yolov8s-cls.cache" Link="Assets\Cache\yolov8s-cls.cache">
			<CopyToOutputDirectory>PreserveNewest</CopyToOutputDirectory>
		</Content>
		<Content Include="..\assets\Cache\yolov8s-obb.cache" Link="Assets\Cache\yolov8s-obb.cache">
			<CopyToOutputDirectory>PreserveNewest</CopyToOutputDirectory>
		</Content>
		<Content Include="..\assets\Cache\yolov8s-pose.cache" Link="Assets\Cache\yolov8s-pose.cache">
			<CopyToOutputDirectory>PreserveNewest</CopyToOutputDirectory>
		</Content>
		<None Include="..\assets\Cache\yolov9s.cache" Link="Assets\Cache\yolov9s.cache">
			<CopyToOutputDirectory>PreserveNewest</CopyToOutputDirectory>
		</None>
		<Content Include="..\assets\Cache\yolov10s.cache" Link="Assets\Cache\yolov10s.cache">
			<CopyToOutputDirectory>PreserveNewest</CopyToOutputDirectory>
		</Content>
		<Content Include="..\assets\Cache\yolov11s.cache" Link="Assets\Cache\yolov11s.cache">
			<CopyToOutputDirectory>PreserveNewest</CopyToOutputDirectory>
		</Content>
		<Content Include="..\assets\Cache\yolov11s-cls.cache" Link="Assets\Cache\yolov11s-cls.cache">
			<CopyToOutputDirectory>PreserveNewest</CopyToOutputDirectory>
		</Content>
		<Content Include="..\assets\Cache\yolov11s-obb.cache" Link="Assets\Cache\yolov11s-obb.cache">
			<CopyToOutputDirectory>PreserveNewest</CopyToOutputDirectory>
		</Content>
		<Content Include="..\assets\Cache\yolov11s-pose.cache" Link="Assets\Cache\yolov11s-pose.cache">
			<CopyToOutputDirectory>PreserveNewest</CopyToOutputDirectory>
		</Content>
		<Content Include="..\assets\Cache\yolov12s.cache" Link="Assets\Cache\yolov12s.cache">
			<CopyToOutputDirectory>PreserveNewest</CopyToOutputDirectory>
		</Content>
	</ItemGroup>

	
	<ItemGroup>
	  <PackageReference Include="Microsoft.ML.OnnxRuntime.Gpu" Version="1.20.1" />
	</ItemGroup>

</Project><|MERGE_RESOLUTION|>--- conflicted
+++ resolved
@@ -1,15 +1,9 @@
 ﻿<Project Sdk="Microsoft.NET.Sdk">
 
-<<<<<<< HEAD
 	<PropertyGroup>
 		<TargetFramework>net8.0</TargetFramework>
+    <Platforms>AnyCPU;ARM64;x64</Platforms>
 	</PropertyGroup>
-=======
-  <PropertyGroup>
-    <TargetFramework>net8.0</TargetFramework>
-    <Platforms>AnyCPU;ARM64;x64</Platforms>
-  </PropertyGroup>
->>>>>>> 7504ad74
 
 	<ItemGroup>
 		<ProjectReference Include="..\..\YoloDotNet\YoloDotNet.csproj" />
@@ -136,9 +130,4 @@
 		</Content>
 	</ItemGroup>
 
-	
-	<ItemGroup>
-	  <PackageReference Include="Microsoft.ML.OnnxRuntime.Gpu" Version="1.20.1" />
-	</ItemGroup>
-
 </Project>