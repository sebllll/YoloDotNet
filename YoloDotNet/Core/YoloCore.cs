﻿// SPDX-License-Identifier: GPL-3.0-or-later
// Copyright (c) 2023-2025 Niklas Swärd
// https://github.com/NickSwardh/YoloDotNet

namespace YoloDotNet.Core
{
    /// <summary>
    /// Initializes a new instance of the Yolo core class.
    /// </summary>
    internal class YoloCore(YoloOptions yoloOptions) : IDisposable
    {
        #region Fields
        private bool _isDisposed;

        private InferenceSession _session = default!;
        private RunOptions _runOptions = default!;
        private OrtIoBinding _ortIoBinding = default!;
        private int _tensorBufferSize;
        public ArrayPool<float> customSizeFloatPool = default!;
        public ArrayPool<ObjectResult> customSizeObjectResultPool = default!;
        private PinnedMemoryBufferPool _pinnedMemoryPool = default!;

        private readonly object _progressLock = new();

        private SKImageInfo _imageInfo;
        #endregion

        public OnnxModel OnnxModel { get; private set; } = default!;
        public YoloOptions YoloOptions { get => yoloOptions; init => yoloOptions = value; }
        public ModelType ModelType => OnnxModel.ModelType;

        /// <summary>
        /// Initializes the YOLO model with the specified model type.
        /// </summary>
        public void InitializeYolo()
        {
<<<<<<< HEAD
            if (string.IsNullOrEmpty(YoloOptions.OnnxModel) && YoloOptions.OnnxModelBytes is null)
                throw new YoloDotNetModelException("No ONNX model was specified. Please provide a model path or byte array.", nameof(YoloOptions));

            ConfigureOrtEnv();
            InjectModelIntoExecutionProvider();
=======
            SessionOptions sessionOptions;
            var executionProvider = "CPU";

            if (useCuda)
            {
                sessionOptions = SessionOptions.MakeSessionOptionWithCudaProvider(gpuId);
                executionProvider = $"CUDA (GPU: {gpuId})";
            }
            else
            {
                sessionOptions = new SessionOptions();
            }

            sessionOptions.ExecutionMode = ExecutionMode.ORT_SEQUENTIAL;
            sessionOptions.EnableMemoryPattern = false;
            sessionOptions.InterOpNumThreads = 0;
            sessionOptions.GraphOptimizationLevel = GraphOptimizationLevel.ORT_ENABLE_ALL;

            _session = new InferenceSession(onnxModel, sessionOptions);
>>>>>>> 7504ad74

            _runOptions = new RunOptions();
            _ortIoBinding = _session.CreateIoBinding();

            OnnxModel = _session.GetOnnxProperties();
<<<<<<< HEAD
=======

            if (OnnxModel.CustomMetaData is null)
                OnnxModel.CustomMetaData = new();

            OnnxModel.CustomMetaData["ExecutionProvider"] = executionProvider;
            
            VerifyExpectedModelType(yoloOptions.ModelType);
>>>>>>> 7504ad74

            VerifyExpectedModelType(ModelType);

            // tensorBufferSize can be calculated once and reused for all calls, as it is based on the model properties
            // Input shape is in BCHW format (Batch, Channels, Height, Width)
            _tensorBufferSize = OnnxModel.Input.BatchSize * OnnxModel.Input.Channels * OnnxModel.Input.Height * OnnxModel.Input.Width;
            customSizeFloatPool = ArrayPool<float>.Create(maxArrayLength: _tensorBufferSize + 1, maxArraysPerBucket: 10);
            customSizeObjectResultPool = ArrayPool<ObjectResult>.Create(maxArrayLength: OnnxModel.Outputs[0].Channels + 1, maxArraysPerBucket: 10);

            _imageInfo = new SKImageInfo(OnnxModel.Input.Width, OnnxModel.Input.Height, SKColorType.Rgb888x, SKAlphaType.Opaque);

            _pinnedMemoryPool = new PinnedMemoryBufferPool(_imageInfo);

            if (YoloOptions.ExecutionProvider is CudaExecutionProvider cuda)
            {
                if (cuda.PrimeGpu)
                    _session.AllocateGpuMemory(_ortIoBinding,
                        _runOptions,
                        customSizeFloatPool,
                        _pinnedMemoryPool,
                        YoloOptions.SamplingOptions);
            }

            // Run frame-save service
            FrameSaveService.Start();
        }

        private static void ConfigureOrtEnv()
        {
            try
            {
                // Log errors and fatals
                var envOptions = new EnvironmentCreationOptions
                {
                    logLevel = OrtLoggingLevel.ORT_LOGGING_LEVEL_ERROR
                };

                OrtEnv.CreateInstanceWithOptions(ref envOptions);
            }
            catch (OnnxRuntimeException ex) when (ex.Message.Contains("OrtEnv singleton instance already exists"))
            {
                // OrtEnv has already been initialized — ignore and continue gracefully...
            }
        }

<<<<<<< HEAD
        private void InjectModelIntoExecutionProvider()
=======
        /// <summary>
        /// Runs the YOLO model on raw image data and returns the inference results.
        /// </summary>
        /// <param name="imageData">The raw image data as a byte array.</param>
        /// <param name="width">The width of the image.</param>
        /// <param name="height">The height of the image.</param>
        /// <returns>A read-only collection of OrtValue representing the inference results.</returns>
        public IDisposableReadOnlyCollection<OrtValue> Run(byte[] imageData, int width, int height)
        {
            var tensorArrayBuffer = customSizeFloatPool.Rent(minimumLength: _tensorBufferSize);
            try
            {
                lock (_progressLock)
                {
                    var tensor = PreprocessRawImageToTensor(imageData, width, height, tensorArrayBuffer);
                    using var inputOrtValue = OrtValue.CreateTensorValueFromMemory(OrtMemoryInfo.DefaultInstance, tensor.Buffer, OnnxModel.InputShape);
                    var inputNames = new Dictionary<string, OrtValue>
                    {
                        { OnnxModel.InputName, inputOrtValue }
                    };
                    return _session.Run(_runOptions, inputNames, OnnxModel.OutputNames);
                }
            }
            finally
            {
                customSizeFloatPool.Return(tensorArrayBuffer, true);
            }
        }

        /// <summary>
        /// Preprocesses raw image data into a tensor suitable for the ONNX model.
        /// </summary>
        /// <param name="imageData">The raw image data as a byte array.</param>
        /// <param name="imageWidth">The width of the image.</param>
        /// <param name="imageHeight">The height of the image.</param>
        /// <param name="tensorArrayBuffer">The buffer to store the tensor data.</param>
        /// <returns>A DenseTensor representing the preprocessed image data.</returns>
        private DenseTensor<float> PreprocessRawImageToTensor(byte[] imageData, int imageWidth, int imageHeight, float[] tensorArrayBuffer)
        {
            var (modelWidth, modelHeight) = (OnnxModel.Input.Width, OnnxModel.Input.Height);
            var (batchSize, colorChannels) = (OnnxModel.Input.BatchSize, OnnxModel.Input.Channels);

            // Calculate scaling factor to maintain aspect ratio (letterboxing)
            float scaleFactor = Math.Min((float)modelWidth / imageWidth, (float)modelHeight / imageHeight);
            int newWidth = (int)(imageWidth * scaleFactor);
            int newHeight = (int)(imageHeight * scaleFactor);

            // Calculate padding
            int xPad = (modelWidth - newWidth) / 2;
            int yPad = (modelHeight - newHeight) / 2;

            var pixelsPerChannel = _tensorBufferSize / colorChannels;

            // Clear the buffer to ensure padding areas are black
            Array.Clear(tensorArrayBuffer, 0, _tensorBufferSize);

            for (int y = 0; y < newHeight; y++)
            {
                for (int x = 0; x < newWidth; x++)
                {
                    int sourceX = (int)(x / scaleFactor);
                    int sourceY = (int)(y / scaleFactor);

                    int sourceIndex = (sourceY * imageWidth + sourceX) * 4; // RGBA

                    // Get RGB values
                    var r = imageData[sourceIndex];
                    var g = imageData[sourceIndex + 1];
                    var b = imageData[sourceIndex + 2];

                    int targetX = x + xPad;
                    int targetY = y + yPad;
                    int targetIndex = targetY * modelWidth + targetX;

                    // Normalize and place in the correct channel plane
                    tensorArrayBuffer[targetIndex] = r / 255.0f;
                    tensorArrayBuffer[targetIndex + pixelsPerChannel] = g / 255.0f;
                    tensorArrayBuffer[targetIndex + pixelsPerChannel * 2] = b / 255.0f;
                }
            }

            // Fix: Convert OnnxModel.InputShape (long[]) to ReadOnlySpan<int> for DenseTensor constructor
            var inputShapeSpan = OnnxModel.InputShape.Select(x => (int)x).ToArray().AsSpan();

            return new DenseTensor<float>(tensorArrayBuffer.AsMemory()[.._tensorBufferSize], inputShapeSpan);
        }

        /// <summary>
        /// Runs inference on video data using the specified options and optional thresholds.
        /// Triggers events for progress, completion, and status changes during video processing.
        /// </summary>
        /// <typeparam name="T">The type of the inference results.</typeparam>
        /// <param name="options">Options for configuring video processing.</param>
        /// <param name="confidence">Confidence threshold for inference.</param>
        /// <param name="iouThreshold">IoU threshold value for excluding bounding boxes.</param>
        /// <param name="func">A function that processes each frame and returns a list of inference results.</param>
        /// <returns>A dictionary where the key is the frame index and the value is a list of inference results of type <typeparamref name="T"/>.</returns>
        public Dictionary<int, List<T>> RunVideo<T>(
            VideoOptions options,
            double confidence,
            double pixelConfidence,
            double iouThreshold,
            Func<SKImage, double, double, double, List<T>> func) where T : class, new()
>>>>>>> 7504ad74
        {
            try
            {
                using var sessionOptions = ExecutionProviderFactory.Create(yoloOptions.ExecutionProvider);

                // Create session using bytes if available; else load from file with selected provider.
                _session = (YoloOptions.OnnxModelBytes != null && YoloOptions.OnnxModelBytes.Length > 0)
                    ? new InferenceSession(YoloOptions.OnnxModelBytes, sessionOptions)
                    : new InferenceSession(YoloOptions.OnnxModel, sessionOptions);
            }
            catch (OnnxRuntimeException ex)
            {
                var source = (YoloOptions.OnnxModelBytes != null && YoloOptions.OnnxModelBytes.Length > 0)
                    ? "byte array"
                    : $"model file '{YoloOptions.OnnxModel}'";

                throw new YoloDotNetModelException(
                    $"Failed to load ONNX model from {source} using execution provider '{yoloOptions.ExecutionProvider}'. " +
                    $"See inner exception for details.",
                    ex);
            }
        }

        /// <summary>
        /// Runs the YOLO model on the provided image and returns the inference results.
        /// </summary>
        /// <param name="image">The input image to process.</param>
        /// <returns>A read-only collection of OrtValue representing the inference results.</returns>
        public (IDisposableReadOnlyCollection<OrtValue>, SKSizeI) Run<T>(T image)
        {
            var tensorArrayBuffer = customSizeFloatPool.Rent(minimumLength: _tensorBufferSize);
            var pinnedBuffer = _pinnedMemoryPool.Rent();

            try
            {
                lock (_progressLock)
                {
                    var originalImageSize = YoloOptions.ImageResize == ImageResize.Proportional
                        ? image.ResizeImageProportional(YoloOptions.SamplingOptions, pinnedBuffer)
                        : image.ResizeImageStretched(YoloOptions.SamplingOptions, pinnedBuffer);

                    var tensorPixels = pinnedBuffer.Pointer.NormalizePixelsToTensor(OnnxModel.InputShape, _tensorBufferSize, tensorArrayBuffer);
                    using var inputOrtValue = OrtValue.CreateTensorValueFromMemory(OrtMemoryInfo.DefaultInstance, tensorPixels.Buffer, OnnxModel.InputShape);

                    return (_session.Run(
                        _runOptions,
                        [OnnxModel.InputName],
                        [inputOrtValue],
                        OnnxModel.OutputNames),
                        originalImageSize);
                }
            }
            finally
            {
                customSizeFloatPool.Return(tensorArrayBuffer, true);
                _pinnedMemoryPool.Return(pinnedBuffer);
            }
        }

        /// <summary>
        /// Removes overlapping bounding boxes in a list of object detection results.
        /// </summary>
        /// <param name="predictions">The list of object detection results to process.</param>
        /// <param name="iouThreshold">Higher Iou-threshold result in fewer detections by excluding overlapping boxes.</param>
        /// <returns>A filtered list with non-overlapping bounding boxes based on confidence scores.</returns>
        public ObjectResult[] RemoveOverlappingBoxes(ObjectResult[] predictions, double iouThreshold)
        {
            if (predictions.Length == 0)
                return [];

            Array.Sort(predictions, ConfidenceComparer.Instance);

            var buffer = customSizeObjectResultPool.Rent(predictions.Length);

            var predictionSpan = predictions.AsSpan();
            var totalPredictions = predictionSpan.Length;

            try
            {
                var counter = 0;
                for (int i = 0; i < totalPredictions; i++)
                {
                    var item = predictionSpan[i];

                    bool overlapFound = false;
                    for (int j = 0; j < counter; j++)
                    {
                        if (CalculateIoU(item.BoundingBox, buffer[j].BoundingBox) > iouThreshold)
                        {
                            overlapFound = true;
                            break;
                        }
                    }

                    if (!overlapFound)
                        buffer[counter++] = item;
                }

                // Prevent overhead from temporary collections by copying to a fixed-size array.
                var resultArray = new ObjectResult[counter];
                buffer.AsSpan(0, counter).CopyTo(resultArray);

                return resultArray;
            }
            finally
            {
                customSizeObjectResultPool.Return(buffer, true);
            }
        }

        /// <summary>
        /// Squash value to a number between 0 and 1
        /// </summary>
        public static float Sigmoid(float value) => 1 / (1 + MathF.Exp(-value));

        /// <summary>
        /// Calculate pixel luminance
        /// </summary>
        public static byte CalculatePixelLuminance(float value) => (byte)(255 - value * 255);

        /// <summary>
        /// Calculate pixel by byte to confidence
        /// </summary>
        public static float CalculatePixelConfidence(byte value) => value / 255F;

        /// <summary>
        /// Calculate radian to degree
        /// </summary>
        /// <param name="value"></param>
        public static float CalculateRadianToDegree(float value) => value * (180 / (float)Math.PI);

        /// <summary>
        /// Calculate rectangle area
        /// </summary>
        /// <param name="rect"></param>
        public static float CalculateArea(SKRectI rect) => rect.Width * rect.Height;

        /// <summary>
        /// Calculate IoU (Intersection Over Union) bounding box overlap.
        /// </summary>
        /// <param name="a"></param>
        /// <param name="b"></param>
        public static float CalculateIoU(SKRectI a, SKRectI b)
        {
            if (a.IntersectsWith(b) is false) // Quick check before calculating intersection
                return 0;

            var intersectionArea = CalculateArea(SKRectI.Intersect(a, b));

            return intersectionArea == 0
                ? 0
                : intersectionArea / (CalculateArea(a) + CalculateArea(b) - intersectionArea);
        }

        public (float, float, float, float) CalculateGain(SKSizeI size)
            => YoloOptions.ImageResize == ImageResize.Proportional ? CalculateProportionalGain(size) : CalculateStretchedGain(size);

        /// <summary>
        /// Calculates the padding and scaling factor needed to adjust the bounding box
        /// so that the detected object can be resized to match the original image size.
        /// </summary>
        /// <param name="image">The image for which the bounding box needs to be adjusted.</param>
        public (float, float, float, float) CalculateProportionalGain(SKSizeI size)
        {
            var model = OnnxModel;

            var (w, h) = (size.Width, size.Height);

            var gain = Math.Max((float)w / model.Input.Width, (float)h / model.Input.Height);
            var ratio = Math.Min(model.Input.Width / (float)size.Width, model.Input.Height / (float)size.Height);
            var (xPad, yPad) = ((model.Input.Width - w * ratio) / 2, (model.Input.Height - h * ratio) / 2);

            return (xPad, yPad, gain, 0);
        }

        /// <summary>
        /// Calculates the padding and scaling factor needed to adjust the bounding box
        /// so that the detected object can be resized to match the original image size.
        /// </summary>
        /// <param name="image">The image for which the bounding box needs to be adjusted.</param>
        public (float, float, float, float) CalculateStretchedGain(SKSizeI size)
        {
            var model = OnnxModel;

            var (w, h) = (size.Width, size.Height); // image w and h
            var (xGain, yGain) = (model.Input.Width / (float)w, model.Input.Height / (float)h); // x, y gains
            var (xPad, yPad) = ((model.Input.Width - w * xGain) / 2, (model.Input.Height - h * yGain) / 2); // left, right pads

            return (xPad, yPad, xGain, yGain);
        }

        /// <summary>
        /// Verify that loaded model is of the expected type
        /// </summary>
        public void VerifyExpectedModelType(ModelType expectedModelType)
        {
            if (expectedModelType.Equals(OnnxModel.ModelType) is false)
                throw new YoloDotNetModelMismatchException($"Loaded ONNX-model is of type {OnnxModel.ModelType} and can't be used for {expectedModelType}.");
        }

        /// <summary>
        /// Releases resources and suppresses the finalizer for the current object.
        /// </summary>
        public void Dispose()
        {
            if (_isDisposed)
                return;

            _session?.Dispose();
            _ortIoBinding?.Dispose();
            _runOptions?.Dispose();
            _pinnedMemoryPool?.Dispose();

            GC.SuppressFinalize(this);
        }
    }
}<|MERGE_RESOLUTION|>--- conflicted
+++ resolved
@@ -1,4 +1,4 @@
-﻿// SPDX-License-Identifier: GPL-3.0-or-later
+// SPDX-License-Identifier: GPL-3.0-or-later
 // Copyright (c) 2023-2025 Niklas Swärd
 // https://github.com/NickSwardh/YoloDotNet
 
@@ -34,13 +34,11 @@
         /// </summary>
         public void InitializeYolo()
         {
-<<<<<<< HEAD
             if (string.IsNullOrEmpty(YoloOptions.OnnxModel) && YoloOptions.OnnxModelBytes is null)
                 throw new YoloDotNetModelException("No ONNX model was specified. Please provide a model path or byte array.", nameof(YoloOptions));
 
             ConfigureOrtEnv();
             InjectModelIntoExecutionProvider();
-=======
             SessionOptions sessionOptions;
             var executionProvider = "CPU";
 
@@ -60,22 +58,11 @@
             sessionOptions.GraphOptimizationLevel = GraphOptimizationLevel.ORT_ENABLE_ALL;
 
             _session = new InferenceSession(onnxModel, sessionOptions);
->>>>>>> 7504ad74
 
             _runOptions = new RunOptions();
             _ortIoBinding = _session.CreateIoBinding();
 
             OnnxModel = _session.GetOnnxProperties();
-<<<<<<< HEAD
-=======
-
-            if (OnnxModel.CustomMetaData is null)
-                OnnxModel.CustomMetaData = new();
-
-            OnnxModel.CustomMetaData["ExecutionProvider"] = executionProvider;
-            
-            VerifyExpectedModelType(yoloOptions.ModelType);
->>>>>>> 7504ad74
 
             VerifyExpectedModelType(ModelType);
 
@@ -121,113 +108,7 @@
             }
         }
 
-<<<<<<< HEAD
         private void InjectModelIntoExecutionProvider()
-=======
-        /// <summary>
-        /// Runs the YOLO model on raw image data and returns the inference results.
-        /// </summary>
-        /// <param name="imageData">The raw image data as a byte array.</param>
-        /// <param name="width">The width of the image.</param>
-        /// <param name="height">The height of the image.</param>
-        /// <returns>A read-only collection of OrtValue representing the inference results.</returns>
-        public IDisposableReadOnlyCollection<OrtValue> Run(byte[] imageData, int width, int height)
-        {
-            var tensorArrayBuffer = customSizeFloatPool.Rent(minimumLength: _tensorBufferSize);
-            try
-            {
-                lock (_progressLock)
-                {
-                    var tensor = PreprocessRawImageToTensor(imageData, width, height, tensorArrayBuffer);
-                    using var inputOrtValue = OrtValue.CreateTensorValueFromMemory(OrtMemoryInfo.DefaultInstance, tensor.Buffer, OnnxModel.InputShape);
-                    var inputNames = new Dictionary<string, OrtValue>
-                    {
-                        { OnnxModel.InputName, inputOrtValue }
-                    };
-                    return _session.Run(_runOptions, inputNames, OnnxModel.OutputNames);
-                }
-            }
-            finally
-            {
-                customSizeFloatPool.Return(tensorArrayBuffer, true);
-            }
-        }
-
-        /// <summary>
-        /// Preprocesses raw image data into a tensor suitable for the ONNX model.
-        /// </summary>
-        /// <param name="imageData">The raw image data as a byte array.</param>
-        /// <param name="imageWidth">The width of the image.</param>
-        /// <param name="imageHeight">The height of the image.</param>
-        /// <param name="tensorArrayBuffer">The buffer to store the tensor data.</param>
-        /// <returns>A DenseTensor representing the preprocessed image data.</returns>
-        private DenseTensor<float> PreprocessRawImageToTensor(byte[] imageData, int imageWidth, int imageHeight, float[] tensorArrayBuffer)
-        {
-            var (modelWidth, modelHeight) = (OnnxModel.Input.Width, OnnxModel.Input.Height);
-            var (batchSize, colorChannels) = (OnnxModel.Input.BatchSize, OnnxModel.Input.Channels);
-
-            // Calculate scaling factor to maintain aspect ratio (letterboxing)
-            float scaleFactor = Math.Min((float)modelWidth / imageWidth, (float)modelHeight / imageHeight);
-            int newWidth = (int)(imageWidth * scaleFactor);
-            int newHeight = (int)(imageHeight * scaleFactor);
-
-            // Calculate padding
-            int xPad = (modelWidth - newWidth) / 2;
-            int yPad = (modelHeight - newHeight) / 2;
-
-            var pixelsPerChannel = _tensorBufferSize / colorChannels;
-
-            // Clear the buffer to ensure padding areas are black
-            Array.Clear(tensorArrayBuffer, 0, _tensorBufferSize);
-
-            for (int y = 0; y < newHeight; y++)
-            {
-                for (int x = 0; x < newWidth; x++)
-                {
-                    int sourceX = (int)(x / scaleFactor);
-                    int sourceY = (int)(y / scaleFactor);
-
-                    int sourceIndex = (sourceY * imageWidth + sourceX) * 4; // RGBA
-
-                    // Get RGB values
-                    var r = imageData[sourceIndex];
-                    var g = imageData[sourceIndex + 1];
-                    var b = imageData[sourceIndex + 2];
-
-                    int targetX = x + xPad;
-                    int targetY = y + yPad;
-                    int targetIndex = targetY * modelWidth + targetX;
-
-                    // Normalize and place in the correct channel plane
-                    tensorArrayBuffer[targetIndex] = r / 255.0f;
-                    tensorArrayBuffer[targetIndex + pixelsPerChannel] = g / 255.0f;
-                    tensorArrayBuffer[targetIndex + pixelsPerChannel * 2] = b / 255.0f;
-                }
-            }
-
-            // Fix: Convert OnnxModel.InputShape (long[]) to ReadOnlySpan<int> for DenseTensor constructor
-            var inputShapeSpan = OnnxModel.InputShape.Select(x => (int)x).ToArray().AsSpan();
-
-            return new DenseTensor<float>(tensorArrayBuffer.AsMemory()[.._tensorBufferSize], inputShapeSpan);
-        }
-
-        /// <summary>
-        /// Runs inference on video data using the specified options and optional thresholds.
-        /// Triggers events for progress, completion, and status changes during video processing.
-        /// </summary>
-        /// <typeparam name="T">The type of the inference results.</typeparam>
-        /// <param name="options">Options for configuring video processing.</param>
-        /// <param name="confidence">Confidence threshold for inference.</param>
-        /// <param name="iouThreshold">IoU threshold value for excluding bounding boxes.</param>
-        /// <param name="func">A function that processes each frame and returns a list of inference results.</param>
-        /// <returns>A dictionary where the key is the frame index and the value is a list of inference results of type <typeparamref name="T"/>.</returns>
-        public Dictionary<int, List<T>> RunVideo<T>(
-            VideoOptions options,
-            double confidence,
-            double pixelConfidence,
-            double iouThreshold,
-            Func<SKImage, double, double, double, List<T>> func) where T : class, new()
->>>>>>> 7504ad74
         {
             try
             {
