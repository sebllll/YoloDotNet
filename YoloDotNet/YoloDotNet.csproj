﻿<Project Sdk="Microsoft.NET.Sdk">

  <PropertyGroup>
    <TargetFramework>net8.0</TargetFramework>
    <ImplicitUsings>enable</ImplicitUsings>
    <Nullable>enable</Nullable>
    <AllowUnsafeBlocks>True</AllowUnsafeBlocks>
    <Title>YoloDotNet - C# .NET 8.0 implementation of YOLOv8-Yolov11</Title>
    <PackageProjectUrl>https://github.com/NickSwardh/YoloDotNet</PackageProjectUrl>
    <RepositoryUrl>https://github.com/NickSwardh/YoloDotNet</RepositoryUrl>
    <PackageTags>yolo;yolov8;yolov9;yolov10;yolov11;ONNX;ML;CUDA;GPU;classification;object;detection;segmentation;pose;estimation;oriented;image;vision;video;media;convert;encode;imagesharp;sixlabors;ffmpeg;process;core;ai</PackageTags>
    <PackAsTool>False</PackAsTool>
    <PackageIcon>icon.png</PackageIcon>
    <PackageReadmeFile></PackageReadmeFile>
    <Description>YoloDotNet is a blazing-fast C# .NET 8 implementation of Yolov8 all the way up to Yolov11 for real-time object detection in images and videos. Powered by ML.NET and ONNX Runtime, and supercharged with GPU acceleration using CUDA, this app is all about detecting objects at lightning speed!

YoloDotNet supports the following:
Classification
Object Detection
OBB Detection
Segmentation
Pose Estimation</Description>
    <Authors>Nick Swardh</Authors>
	<Version>2.1</Version>
    <Company />
    <PackageRequireLicenseAcceptance>True</PackageRequireLicenseAcceptance>
    <PackageLicenseExpression>GPL-3.0-only</PackageLicenseExpression>
<<<<<<< HEAD
    <PackageReleaseNotes>Speed Demon Mode: YoloDotNet is now faster than ever!
Code Overhaul: Tinkered and tweaked under the hood for blazing-fast execution.
Out with ImageSharp, in with SkiaSharp. The result? Crazy fast image processing!
Memory Efficiency: Brutally more memory efficient, making the most of your system's resources.
Optimized GC Performance Greatly reduced GC pressure resulting in a sweet performance boost.
Yolov10 Support: Now featuring support for Yolov10 object detection.</PackageReleaseNotes>
    <Platforms>AnyCPU;x64;ARM64</Platforms>
=======
    <PackageReleaseNotes>YoloDotNet 2.1, packing more punch than ever! This release builds on the foundation of the previous "Speed Demon" v2.0 update and adds some exciting new features while keeping everything buttery smooth. Compatibility with older versions has been ensured, and a few tweaks were made for even faster object detection performance. Check out what's new:

Yolov11 Support: The latest and greatest object detection model is now available. Why settle for anything less?
Backward Compatibility for Yolov9: Missing the good ol' Yolov9? Now you can switch between Yolov8-v11 versions. Yay!
Minor Optimizations: A sprinkle of tweaks here and there for even faster object detection, because... uh, more speed is always better!
OnnxRuntime Update: Now featuring support for CUDA 12.x and cuDNN 9.x. The GPU will definitely be happy with this one!

YoloDotNet v2.1 – faster, smarter, and packed with more Yolo goodness ;)

Repo at: https://github.com/NickSwardh/YoloDotNet</PackageReleaseNotes>
>>>>>>> 37f41f16
  </PropertyGroup>

  <ItemGroup>
    <None Include="D:\Documents\Yolodotnet Icon\icon.png">
      <Pack>True</Pack>
      <PackagePath>\</PackagePath>
    </None>
  </ItemGroup>

  <ItemGroup>
<<<<<<< HEAD
    <PackageReference Include="Microsoft.ML.OnnxRuntime.DirectML" Version="1.19.2" />
=======
    <PackageReference Include="Microsoft.ML.OnnxRuntime.Gpu" Version="1.19.2" />
>>>>>>> 37f41f16
    <PackageReference Include="SkiaSharp" Version="2.88.8" />
  </ItemGroup>

</Project><|MERGE_RESOLUTION|>--- conflicted
+++ resolved
@@ -25,15 +25,6 @@
     <Company />
     <PackageRequireLicenseAcceptance>True</PackageRequireLicenseAcceptance>
     <PackageLicenseExpression>GPL-3.0-only</PackageLicenseExpression>
-<<<<<<< HEAD
-    <PackageReleaseNotes>Speed Demon Mode: YoloDotNet is now faster than ever!
-Code Overhaul: Tinkered and tweaked under the hood for blazing-fast execution.
-Out with ImageSharp, in with SkiaSharp. The result? Crazy fast image processing!
-Memory Efficiency: Brutally more memory efficient, making the most of your system's resources.
-Optimized GC Performance Greatly reduced GC pressure resulting in a sweet performance boost.
-Yolov10 Support: Now featuring support for Yolov10 object detection.</PackageReleaseNotes>
-    <Platforms>AnyCPU;x64;ARM64</Platforms>
-=======
     <PackageReleaseNotes>YoloDotNet 2.1, packing more punch than ever! This release builds on the foundation of the previous "Speed Demon" v2.0 update and adds some exciting new features while keeping everything buttery smooth. Compatibility with older versions has been ensured, and a few tweaks were made for even faster object detection performance. Check out what's new:
 
 Yolov11 Support: The latest and greatest object detection model is now available. Why settle for anything less?
@@ -44,7 +35,6 @@
 YoloDotNet v2.1 – faster, smarter, and packed with more Yolo goodness ;)
 
 Repo at: https://github.com/NickSwardh/YoloDotNet</PackageReleaseNotes>
->>>>>>> 37f41f16
   </PropertyGroup>
 
   <ItemGroup>
@@ -55,11 +45,7 @@
   </ItemGroup>
 
   <ItemGroup>
-<<<<<<< HEAD
     <PackageReference Include="Microsoft.ML.OnnxRuntime.DirectML" Version="1.19.2" />
-=======
-    <PackageReference Include="Microsoft.ML.OnnxRuntime.Gpu" Version="1.19.2" />
->>>>>>> 37f41f16
     <PackageReference Include="SkiaSharp" Version="2.88.8" />
   </ItemGroup>
 
