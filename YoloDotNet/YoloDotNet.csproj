--- conflicted
+++ resolved
@@ -26,15 +26,12 @@
 Segmentation Improvements:
 Segmentation inference just got leaner and meaner — CPU inference is up to 11% faster, GPU up to 28% quicker, with memory usage slashed by a massive 85%. Your vision pipelines are now faster, lighter, and more reliable.
 
-<<<<<<< HEAD
 OrtEnv fix in 3.1.1:
 Reusing or recreating YoloDotNet objects? No more "OrtEnv singleton instance already exists" drama.</PackageReleaseNotes>
     <Copyright>Copyright © 2023 Nick Swardh</Copyright>
-=======
 Pixel Confidence for Segmentation: 
 Need more control? An optional pixel confidence parameter has been added for segmentation. Now it's possible to fine-tune those segmentation masks like a pro ;)</PackageReleaseNotes>
   <Platforms>AnyCPU;x64</Platforms>
->>>>>>> 7504ad74
   </PropertyGroup>
 
   <ItemGroup>
@@ -49,15 +46,10 @@
   </ItemGroup>
 
   <ItemGroup>
-<<<<<<< HEAD
     <PackageReference Include="Microsoft.ML.OnnxRuntime.Gpu" Version="1.22.1" />
-    <PackageReference Include="SkiaSharp" Version="3.119.0" />
-=======
-    <PackageReference Include="Microsoft.ML.OnnxRuntime.Gpu" Version="1.20.1" />
     <PackageReference Include="SkiaSharp" Version="2.88.8" />
     <PackageReference Include="Stride.Graphics" Version="4.2.0.2121" />
     <PackageReference Include="VL.CoreLib" Version="2025.7.0-0369-g117540fa59" />
->>>>>>> 7504ad74
   </ItemGroup>
 
 </Project>