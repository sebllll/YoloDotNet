--- conflicted
+++ resolved
@@ -1,10 +1,6 @@
-<<<<<<< HEAD
-﻿// SPDX-License-Identifier: GPL-3.0-or-later
+// SPDX-License-Identifier: GPL-3.0-or-later
 // Copyright (c) 2023-2025 Niklas Swärd
 // https://github.com/NickSwardh/YoloDotNet
-=======
-﻿using Stride.Graphics;
->>>>>>> 7504ad74
 
 namespace YoloDotNet
 {
@@ -27,11 +23,6 @@
         public Action<SKBitmap, long> OnVideoFrameReceived = default!;
         public Action OnVideoEnd = default!;
 
-        /// <summary>
-        /// Gets the execution provider currently used for inference (e.g., CPU, CUDA).
-        /// </summary>
-        public string ExecutionProvider => OnnxModel.CustomMetaData.TryGetValue("ExecutionProvider", out var provider) ? provider : "Unknown";
-
         #endregion
 
         #region Classification
@@ -119,7 +110,6 @@
         /// <summary>
         /// Run segmentation on an image.
         /// </summary>
-<<<<<<< HEAD
         /// <param name="img">The SKImage to segmentate.</param>
         /// <param name="confidence">The confidence threshold for detected objects (default is 0.2).</param>
         /// <param name="iou">IoU (Intersection Over Union) overlap threshold value for removing overlapping bounding boxes (default: 0.7).</param>
@@ -140,7 +130,11 @@
         /// <returns>A list of Segmentation results.</returns>
         public List<PoseEstimation> RunPoseEstimation(SKBitmap img, double confidence = 0.2, double iou = 0.7)
             => ((IPoseEstimationModule)_detection).ProcessImage(img, confidence, 0, iou);
-=======
+
+
+        /// <summary>
+        /// Run segmentation on an image.
+        /// </summary>
         /// <param name="imageData">The image to segmentate.</param>
         /// <param name="width">The image width</param>
         /// <param name="height">The image height</param>
@@ -193,7 +187,6 @@
         /// <returns>A Stride Texture with the person mask plus a list of BoundingBoxes.</returns>
         public (List<SKRectI>, Texture) RunSegmentationAndBBFull(GraphicsDevice device, byte[] imageData, int width, int height, double confidence, double pixelConfidence, double iou)
             => ((ISegmentationModule)_detection).ProcessPersonMaskAsTextureAndBBFull(device, imageData, width, height, confidence, pixelConfidence, iou);
->>>>>>> 7504ad74
 
         /// <summary>
         /// Run pose estimation on an image.
