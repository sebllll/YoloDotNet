--- conflicted
+++ resolved
@@ -1,27 +1,24 @@
-<<<<<<< HEAD
-﻿// SPDX-License-Identifier: GPL-3.0-or-later
+// SPDX-License-Identifier: GPL-3.0-or-later
 // Copyright (c) 2023-2025 Niklas Swärd
 // https://github.com/NickSwardh/YoloDotNet
-=======
-﻿using SkiaSharp;
+
+using SkiaSharp;
 using Stride.Graphics;
 using System.Collections.Generic;
 using YoloDotNet.Models;
->>>>>>> 7504ad74
 
 namespace YoloDotNet.Modules.Interfaces
 {
     public interface ISegmentationModule : IModule
     {
-<<<<<<< HEAD
-        List<Segmentation> ProcessImage<T>(T image, double confidence, double pixelConfidence, double iou);
-=======
-        List<Segmentation> ProcessImage(SKImage image, double confidence, double pixelConfidence, double iou);
-        List<Segmentation> ProcessImage(byte[] imageData, int width, int height, double confidence, double pixelConfidence, double iou);
+        // List<Segmentation> ProcessImage(SKImage image, double confidence, double pixelConfidence, double iou);
+        // List<Segmentation> ProcessImage(byte[] imageData, int width, int height, double confidence, double pixelConfidence, double iou);
+
         Texture ProcessPersonMaskAsTexture(GraphicsDevice device, byte[] imageData, int width, int height, double confidence, double pixelConfidence, double iou);
         (List<SKRectI>, Texture) ProcessPersonMaskAsTextureAndBB(GraphicsDevice device, byte[] imageData, int width, int height, double confidence, double pixelConfidence, double iou);
         (List<SKRectI>, Texture) ProcessPersonMaskAsTextureAndBBFull(GraphicsDevice device, byte[] imageData, int width, int height, double confidence, double pixelConfidence, double iou);
         Dictionary<int, List<Segmentation>> ProcessVideo(VideoOptions options, double confidence, double pixelConfidence, double iou);
->>>>>>> 7504ad74
+
+        List<Segmentation> ProcessImage<T>(T image, double confidence, double pixelConfidence, double iou);
     }
 }